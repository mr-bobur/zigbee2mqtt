--- conflicted
+++ resolved
@@ -1,10 +1,6 @@
 {
   "name": "zigbee2mqtt",
-<<<<<<< HEAD
-  "version": "1.19.0-dev",
-=======
   "version": "1.19.1",
->>>>>>> 9bd46932
   "description": "Zigbee to MQTT bridge using Zigbee-herdsman",
   "main": "index.js",
   "repository": {
