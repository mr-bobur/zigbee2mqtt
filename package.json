--- conflicted
+++ resolved
@@ -1,10 +1,6 @@
 {
   "name": "zigbee2mqtt",
-<<<<<<< HEAD
-  "version": "1.31.1-dev",
-=======
-  "version": "1.31.2",
->>>>>>> 21f51258
+  "version": "1.31.2-dev",
   "description": "Zigbee to MQTT bridge using Zigbee-herdsman",
   "main": "index.js",
   "repository": {
@@ -64,11 +60,7 @@
     "winston-transport": "^4.5.0",
     "ws": "^8.13.0",
     "zigbee-herdsman": "0.14.117",
-<<<<<<< HEAD
     "zigbee-herdsman-converters": "15.19.1",
-=======
-    "zigbee-herdsman-converters": "15.13.1-hotfix.1",
->>>>>>> 21f51258
     "zigbee2mqtt-frontend": "0.6.129"
   },
   "devDependencies": {
