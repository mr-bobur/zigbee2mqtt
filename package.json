--- conflicted
+++ resolved
@@ -1,10 +1,6 @@
 {
   "name": "zigbee2mqtt",
-<<<<<<< HEAD
-  "version": "1.29.0-dev",
-=======
   "version": "1.29.1",
->>>>>>> 7d67ffc4
   "description": "Zigbee to MQTT bridge using Zigbee-herdsman",
   "main": "index.js",
   "repository": {
@@ -63,13 +59,8 @@
     "winston-syslog": "^2.7.0",
     "winston-transport": "^4.5.0",
     "ws": "^8.11.0",
-<<<<<<< HEAD
     "zigbee-herdsman": "0.14.84",
     "zigbee-herdsman-converters": "15.0.17",
-=======
-    "zigbee-herdsman": "0.14.83",
-    "zigbee-herdsman-converters": "15.0.12-hotfix.0",
->>>>>>> 7d67ffc4
     "zigbee2mqtt-frontend": "0.6.121"
   },
   "devDependencies": {
