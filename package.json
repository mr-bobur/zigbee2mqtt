{
  "name": "zigbee2mqtt",
<<<<<<< HEAD
  "version": "1.28.1-dev",
=======
  "version": "1.28.2",
>>>>>>> 360a777a
  "description": "Zigbee to MQTT bridge using Zigbee-herdsman",
  "main": "index.js",
  "repository": {
    "type": "git",
    "url": "git+https://github.com/Koenkk/zigbee2mqtt.git"
  },
  "engines": {
    "node": "^14 || ^16 || ^18"
  },
  "keywords": [
    "xiaomi",
    "tradfri",
    "hue",
    "bridge",
    "zigbee",
    "mqtt",
    "cc2531"
  ],
  "scripts": {
    "build": "tsc && node index.js writehash",
    "build-watch": "tsc --watch",
    "eslint": "eslint lib/ --max-warnings=0",
    "start": "node index.js",
    "test-with-coverage": "jest test --coverage",
    "test": "jest test",
    "test-watch": "jest test --watch"
  },
  "author": "Koen Kanters",
  "license": "GPL-3.0",
  "bugs": {
    "url": "https://github.com/Koenkk/zigbee2mqtt/issues"
  },
  "homepage": "https://koenkk.github.io/zigbee2mqtt",
  "dependencies": {
    "ajv": "^8.11.0",
    "bind-decorator": "^1.0.11",
    "connect-gzip-static": "2.1.1",
    "core-js": "^3.26.0",
    "debounce": "^1.2.1",
    "deep-object-diff": "^1.1.7",
    "fast-deep-equal": "^3.1.3",
    "finalhandler": "^1.2.0",
    "git-last-commit": "^1.0.1",
    "humanize-duration": "^3.27.3",
    "js-yaml": "^4.1.0",
    "json-stable-stringify-without-jsonify": "^1.0.1",
    "jszip": "^3.10.1",
    "mkdir-recursive": "^0.4.0",
    "moment": "^2.29.4",
    "mqtt": "4.3.7",
    "object-assign-deep": "^0.4.0",
    "rimraf": "^3.0.2",
    "semver": "^7.3.8",
    "source-map-support": "^0.5.21",
    "uri-js": "^4.4.1",
    "winston": "^3.8.2",
    "winston-syslog": "^2.7.0",
    "winston-transport": "^4.5.0",
    "ws": "^8.10.0",
    "zigbee-herdsman": "0.14.68",
<<<<<<< HEAD
    "zigbee-herdsman-converters": "14.0.660",
=======
    "zigbee-herdsman-converters": "14.0.657-hotfix.0",
>>>>>>> 360a777a
    "zigbee2mqtt-frontend": "0.6.114"
  },
  "devDependencies": {
    "@babel/core": "^7.19.6",
    "@babel/plugin-proposal-decorators": "^7.20.0",
    "@babel/preset-env": "^7.19.4",
    "@babel/preset-typescript": "^7.18.6",
    "@types/debounce": "^1.2.1",
    "@types/finalhandler": "^1.2.0",
    "@types/humanize-duration": "^3.27.1",
    "@types/jest": "^29.2.0",
    "@types/js-yaml": "^4.0.5",
    "@types/object-assign-deep": "^0.4.0",
    "@types/rimraf": "^3.0.2",
    "@types/ws": "^8.5.3",
    "@typescript-eslint/eslint-plugin": "^5.41.0",
    "@typescript-eslint/parser": "^5.41.0",
    "babel-jest": "^29.2.2",
    "eslint": "^8.26.0",
    "eslint-config-google": "^0.14.0",
    "eslint-plugin-jest": "^27.1.3",
    "jest": "^29.2.2",
    "tmp": "^0.2.1",
    "typescript": "^4.8.4"
  },
  "jest": {
    "coverageThreshold": {
      "global": {
        "branches": 100,
        "functions": 100,
        "lines": 100,
        "statements": 100
      }
    },
    "collectCoverageFrom": [
      "lib/**/*.js",
      "lib/**/*.ts"
    ]
  },
  "bin": {
    "zigbee2mqtt": "cli.js"
  }
}<|MERGE_RESOLUTION|>--- conflicted
+++ resolved
@@ -1,10 +1,6 @@
 {
   "name": "zigbee2mqtt",
-<<<<<<< HEAD
-  "version": "1.28.1-dev",
-=======
-  "version": "1.28.2",
->>>>>>> 360a777a
+  "version": "1.28.2-dev",
   "description": "Zigbee to MQTT bridge using Zigbee-herdsman",
   "main": "index.js",
   "repository": {
@@ -65,11 +61,7 @@
     "winston-transport": "^4.5.0",
     "ws": "^8.10.0",
     "zigbee-herdsman": "0.14.68",
-<<<<<<< HEAD
     "zigbee-herdsman-converters": "14.0.660",
-=======
-    "zigbee-herdsman-converters": "14.0.657-hotfix.0",
->>>>>>> 360a777a
     "zigbee2mqtt-frontend": "0.6.114"
   },
   "devDependencies": {
