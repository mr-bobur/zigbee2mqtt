--- conflicted
+++ resolved
@@ -65,13 +65,9 @@
   elapsed: false
   # Availability timeout in seconds, disabled by default (0).
   # When enabled, devices will be checked if they are still online.
-<<<<<<< HEAD
+  # Only AC powered routers are checked for availability.
   availability_timeout: 0,
   # Blacklist devices from being checked for availability
   availability_blacklist:
     - DEVICE_FRIENDLY_NAME
-=======
-  # Only AC powered routers are checked for availability.
-  availability_timeout: 0
->>>>>>> a497cf04
 ```